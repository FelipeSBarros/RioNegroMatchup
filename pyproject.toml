--- conflicted
+++ resolved
@@ -8,13 +8,6 @@
 [tool.poetry.dependencies]
 python = "^3.11"
 geopandas = "^1.1.1"
-pandas = "^2.3.3"
-<<<<<<< HEAD
-openpyxl = "^3.1.5"
-=======
-boto3 = "^1.40.42"
-sentinelhub = "^3.11.2"
->>>>>>> c34636bc
 
 
 [build-system]
